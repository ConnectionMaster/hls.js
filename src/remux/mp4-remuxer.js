--- conflicted
+++ resolved
@@ -39,35 +39,15 @@
             this.generateIS(audioTrack, videoTrack, timeOffset);
         }
 
-<<<<<<< HEAD
-=======
-        let audioData;
->>>>>>> 1956a974
         if (this.ISGenerated) {
             // Purposefully remuxing audio before video, so that remuxVideo can use nextAacPts, which is
             // calculated in remuxAudio.
             //logger.log('nb AAC samples:' + audioTrack.samples.length);
             if (audioTrack.samples.length) {
-<<<<<<< HEAD
                 let audioData = this.remuxAudio(
                     audioTrack,
                     timeOffset,
                     contiguous
-=======
-                audioData = this.remuxAudio(audioTrack, timeOffset, contiguous);
-            }
-            //logger.log('nb AVC samples:' + videoTrack.samples.length);
-            if (videoTrack.samples.length) {
-                let audioTrackLength;
-                if (audioData) {
-                    audioTrackLength = audioData.endPTS - audioData.startPTS;
-                }
-                this.remuxVideo(
-                    videoTrack,
-                    timeOffset,
-                    contiguous,
-                    audioTrackLength
->>>>>>> 1956a974
                 );
                 //logger.log('nb AVC samples:' + videoTrack.samples.length);
                 if (videoTrack.samples.length) {
