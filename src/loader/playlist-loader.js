/**
 * Playlist Loader
*/

import Event from '../events';
import EventHandler from '../event-handler';
import {ErrorTypes, ErrorDetails} from '../errors';
import URLHelper from '../utils/url';
import AttrList from '../utils/attr-list';
import {logger} from '../utils/logger';

class PlaylistLoader extends EventHandler {

  constructor(hls) {
    super(hls,
      Event.MANIFEST_LOADING,
      Event.LEVEL_LOADING,
      Event.AUDIO_TRACK_LOADING);
    this.loaders = {};
  }

  destroy() {
    for (let loaderName in this.loaders) {
      let loader = this.loaders[loaderName];
      if (loader) {
        loader.destroy();
      }
    }
    this.loaders = {};
    EventHandler.prototype.destroy.call(this);
  }

  onManifestLoading(data) {
    this.load(data.url, { type : 'manifest'});
  }

  onLevelLoading(data) {
    this.load(data.url, { type : 'level', level : data.level, id : data.id});
  }

  onAudioTrackLoading(data) {
    this.load(data.url, { type : 'audioTrack', id : data.id});
  }

  load(url, context) {
    var config = this.hls.config,
        retry,
        timeout,
        retryDelay;
    if(context.type === 'manifest') {
      retry = config.manifestLoadingMaxRetry;
      timeout = config.manifestLoadingTimeOut;
      retryDelay = config.manifestLoadingRetryDelay;
    } else {
      retry = config.levelLoadingMaxRetry;
      timeout = config.levelLoadingTimeOut;
      retryDelay = config.levelLoadingRetryDelay;
    }
    let loader = this.loaders[context.type];
    if (loader) {
      logger.warn(`abort previous loader for type:${context.type}`);
      loader.abort();
    }
    loader  = this.loaders[context.type] = context.loader = typeof(config.pLoader) !== 'undefined' ? new config.pLoader(config) : new config.loader(config);
    loader.load(url, context, '', this.loadsuccess.bind(this), this.loaderror.bind(this), this.loadtimeout.bind(this), timeout, retry, retryDelay);
  }

  resolve(url, baseUrl) {
    return URLHelper.buildAbsoluteURL(baseUrl, url);
  }

  parseMasterPlaylist(string, baseurl) {
    let levels = [], result;

    // https://regex101.com is your friend
    const re = /#EXT-X-STREAM-INF:([^\n\r]*)[\r\n]+([^\r\n]+)/g;
    while ((result = re.exec(string)) != null){
      const level = {};

      var attrs = level.attrs = new AttrList(result[1]);
      level.url = this.resolve(result[2], baseurl);

      var resolution = attrs.decimalResolution('RESOLUTION');
      if(resolution) {
        level.width = resolution.width;
        level.height = resolution.height;
      }
      level.bitrate = attrs.decimalInteger('AVERAGE-BANDWIDTH') || attrs.decimalInteger('BANDWIDTH');
      level.name = attrs.NAME;

      var codecs = attrs.CODECS;
      if(codecs) {
        codecs = codecs.split(',');
        for (let i = 0; i < codecs.length; i++) {
          const codec = codecs[i];
          if (codec.indexOf('avc1') !== -1) {
            level.videoCodec = this.avc1toavcoti(codec);
          } else {
            level.audioCodec = codec;
          }
        }
      }

      levels.push(level);
    }
    return levels;
  }

<<<<<<< HEAD
  parseMasterPlaylistMedia(string, baseurl, type) {
    let medias = [], result, id = 0;

    // https://regex101.com is your friend
    const re = /#EXT-X-MEDIA:(.*)/g;
    while ((result = re.exec(string)) != null){
      const media = {};
      var attrs = new AttrList(result[1]);
      if(attrs.TYPE === type) {
        media.groupId = attrs['GROUP-ID'];
        media.name = attrs.NAME;
        media.default = (attrs.DEFAULT === 'YES');
        media.autoselect = (attrs.AUTOSELECT === 'YES');
        media.forced = (attrs.FORCED === 'YES');
        media.url = (attrs.URI)?this.resolve(attrs.URI, baseurl):'';
        media.lang = attrs.LANGUAGE;
        if(!media.name) {
            media.name = media.lang;
        }
        media.id = id++;
        medias.push(media);
      }
    }
    return medias;
=======
  /**
   * Utility method for parseLevelPlaylist to create an initialization vector for a given segment
   * @returns {Uint8Array}
   */
  createInitializationVector (segmentNumber) {
    var uint8View = new Uint8Array(16);

    for (var i = 12; i < 16; i++) {
      uint8View[i] = (segmentNumber >> 8 * (15 - i)) & 0xff;
    }

    return uint8View;
  }

  /**
   * Utility method for parseLevelPlaylist to get a fragment's decryption data from the currently parsed encryption key data
   * @param levelkey - a playlist's encryption info
   * @param segmentNumber - the fragment's segment number
   * @returns {*} - an object to be applied as a fragment's decryptdata
   */
  fragmentDecryptdataFromLevelkey (levelkey, segmentNumber) {
    var decryptdata = levelkey;

    if (levelkey && levelkey.method && levelkey.uri && !levelkey.iv) {
      decryptdata = this.cloneObj(levelkey);
      decryptdata.iv = this.createInitializationVector(segmentNumber);
    }

    return decryptdata;
>>>>>>> ea02c09f
  }

  avc1toavcoti(codec) {
    var result, avcdata = codec.split('.');
    if (avcdata.length > 2) {
      result = avcdata.shift() + '.';
      result += parseInt(avcdata.shift()).toString(16);
      result += ('000' + parseInt(avcdata.shift()).toString(16)).substr(-4);
    } else {
      result = codec;
    }
    return result;
  }

  cloneObj(obj) {
    return JSON.parse(JSON.stringify(obj));
  }

  parseLevelPlaylist(string, baseurl, id, type) {
    var currentSN = 0,
        fragdecryptdata,
        totalduration = 0,
        level = {url: baseurl, fragments: [], live: true, startSN: 0},
        levelkey = {method : null, key : null, iv : null, uri : null},
        cc = 0,
        programDateTime = null,
        frag = null,
        result,
        regexp,
        byteRangeEndOffset,
        byteRangeStartOffset,
        tagList = [];

    regexp = /(?:#EXT-X-(MEDIA-SEQUENCE):(\d+))|(?:#EXT-X-(TARGETDURATION):(\d+))|(?:#EXT-X-(KEY):(.*)[\r\n]+([^#|\r\n]+)?)|(?:#EXT(INF):([\d\.]+)[^\r\n]*([\r\n]+[^#|\r\n]+)?)|(?:#EXT-X-(BYTERANGE):([\d]+[@[\d]*)]*[\r\n]+([^#|\r\n]+)?|(?:#EXT-X-(ENDLIST))|(?:#EXT-X-(DIS)CONTINUITY))|(?:#EXT-X-(PROGRAM-DATE-TIME):(.*)[\r\n]+([^#|\r\n]+)?)|(?:#EXT-X-(VERSION):(.*))|(?:#(.*):(.*))|(?:#(.*))/g;
    while ((result = regexp.exec(string)) !== null) {
      result.shift();
      result = result.filter(function(n) { return (n !== undefined); });
      switch (result[0]) {
        case 'MEDIA-SEQUENCE':
          currentSN = level.startSN = parseInt(result[1]);
          break;
        case 'TARGETDURATION':
          level.targetduration = parseFloat(result[1]);
          break;
        case 'VERSION':
          break;
        case 'EXTM3U':
          break;
        case 'ENDLIST':
          level.live = false;
          break;
        case 'DIS':
          cc++;
          tagList.push(result);
          break;
        case 'BYTERANGE':
          var params = result[1].split('@');
          if (params.length === 1) {
            byteRangeStartOffset = byteRangeEndOffset;
          } else {
            byteRangeStartOffset = parseInt(params[1]);
          }
          byteRangeEndOffset = parseInt(params[0]) + byteRangeStartOffset;
          if (frag && !frag.url) {
            frag.byteRangeStartOffset = byteRangeStartOffset;
            frag.byteRangeEndOffset = byteRangeEndOffset;
            frag.url = this.resolve(result[2], baseurl);
            tagList.push(result);
          }
          break;
        case 'INF':
          var duration = parseFloat(result[1]);
          if (!isNaN(duration)) {
            var sn = currentSN++;
            fragdecryptdata = this.fragmentDecryptdataFromLevelkey(levelkey, sn);
            var url = result[2] ? this.resolve(result[2], baseurl) : null;
<<<<<<< HEAD
            frag = {url: url,
                    type : type,
                    duration: duration,
                    start: totalduration,
                    sn: sn,
                    level: id,
                    cc: cc,
                    byteRangeStartOffset: byteRangeStartOffset,
                    byteRangeEndOffset: byteRangeEndOffset,
                    decryptdata : fragdecryptdata,
                    programDateTime: programDateTime};
=======
            tagList.push(result);
            frag = {url: url, duration: duration, start: totalduration, sn: sn, level: id, cc: cc, byteRangeStartOffset: byteRangeStartOffset, byteRangeEndOffset: byteRangeEndOffset, decryptdata : fragdecryptdata, programDateTime: programDateTime, tagList: tagList};
>>>>>>> ea02c09f
            level.fragments.push(frag);
            totalduration += duration;
            byteRangeStartOffset = null;
            programDateTime = null;
            tagList = [];
          }
          break;
        case 'KEY':
          // https://tools.ietf.org/html/draft-pantos-http-live-streaming-08#section-3.4.4
          var decryptparams = result[1];
          var keyAttrs = new AttrList(decryptparams);
          var decryptmethod = keyAttrs.enumeratedString('METHOD'),
              decrypturi = keyAttrs.URI,
              decryptiv = keyAttrs.hexadecimalInteger('IV');
          if (decryptmethod) {
            levelkey = { method: null, key: null, iv: null, uri: null };
            if ((decrypturi) && (decryptmethod === 'AES-128')) {
              levelkey.method = decryptmethod;
              // URI to get the key
              levelkey.uri = this.resolve(decrypturi, baseurl);
              levelkey.key = null;
              // Initialization Vector (IV)
              levelkey.iv = decryptiv;
            }
          }

          //issue #425, applying url and decrypt data in instances where EXT-KEY immediately follow EXT-INF
          if (frag && !frag.url && result.length >= 3) {
            frag.url = this.resolve(result[2], baseurl);

            //we have not moved onto another segment, we are still parsing one
            fragdecryptdata = this.fragmentDecryptdataFromLevelkey(levelkey, currentSN - 1);
            frag.decryptdata = fragdecryptdata;
            tagList.push(result);
          }
          break;
        case 'PROGRAM-DATE-TIME':
          programDateTime = new Date(Date.parse(result[1]));
          tagList.push(result);
          if (frag && !frag.url && result.length >= 3) {
            frag.url = this.resolve(result[2], baseurl);
            frag.programDateTime = programDateTime;
          }
          break;
        default:
          tagList.push(result);
          break;
      }
    }
    //logger.log('found ' + level.fragments.length + ' fragments');
    if(frag && !frag.url) {
      level.fragments.pop();
      totalduration-=frag.duration;
    }
    level.totalduration = totalduration;
    level.averagetargetduration = totalduration / level.fragments.length;
    level.endSN = currentSN - 1;
    return level;
  }

  loadsuccess(event, stats, context) {
    var target = event.currentTarget,
        string = target.responseText,
        url = target.responseURL,
        type = context.type,
        id = context.id,
        level = context.level,
        hls = this.hls;

    this.loaders[type] = undefined;
    // responseURL not supported on some browsers (it is used to detect URL redirection)
    // data-uri mode also not supported (but no need to detect redirection)
    if (url === undefined || url.indexOf('data:') === 0) {
      // fallback to initial URL
      url = context.url;
    }
    stats.tload = performance.now();
    stats.mtime = new Date(target.getResponseHeader('Last-Modified'));
    if (string.indexOf('#EXTM3U') === 0) {
      if (string.indexOf('#EXTINF:') > 0) {
        // 1 level playlist
        // if first request, fire manifest loaded event, level will be reloaded afterwards
        // (this is to have a uniform logic for 1 level/multilevel playlists)
        if (type === 'manifest') {
          hls.trigger(Event.MANIFEST_LOADED, {levels: [{url: url}], url: url, stats: stats});
        } else {
          let isLevel = (type === 'level'),
              levelDetails = this.parseLevelPlaylist(string, url, level || id, isLevel ? 'main' : 'audio');
          stats.tparsed = performance.now();
          if (isLevel) {
            hls.trigger(Event.LEVEL_LOADED, {details: levelDetails, level: level, id: id, stats: stats});
          } else {
            hls.trigger(Event.AUDIO_TRACK_LOADED, {details: levelDetails, id: id, stats: stats});
          }
        }
      } else {
        let levels = this.parseMasterPlaylist(string, url),
            audiotracks = this.parseMasterPlaylistMedia(string, url, 'AUDIO');
        // multi level playlist, parse level info
        if (levels.length) {
          hls.trigger(Event.MANIFEST_LOADED, {levels: levels, audioTracks : audiotracks, url: url, stats: stats});
        } else {
          hls.trigger(Event.ERROR, {type: ErrorTypes.NETWORK_ERROR, details: ErrorDetails.MANIFEST_PARSING_ERROR, fatal: true, url: url, reason: 'no level found in manifest'});
        }
      }
    } else {
      hls.trigger(Event.ERROR, {type: ErrorTypes.NETWORK_ERROR, details: ErrorDetails.MANIFEST_PARSING_ERROR, fatal: true, url: url, reason: 'no EXTM3U delimiter'});
    }
  }

  loaderror(event, context) {
    var details, fatal,loader = context.loader;
    switch(context.type) {
      case 'manifest':
        details = ErrorDetails.MANIFEST_LOAD_ERROR;
        fatal = true;
        break;
      case 'level':
        details = ErrorDetails.LEVEL_LOAD_ERROR;
        fatal = false;
        break;
      case 'audioTrack':
        details = ErrorDetails.AUDIOTRACK_LOAD_ERROR;
        fatal = false;
        break;
    }
    if (loader) {
      loader.abort();
      this.loaders[context.type] = undefined;
    }
    this.hls.trigger(Event.ERROR, {type: ErrorTypes.NETWORK_ERROR, details: details, fatal: fatal, url: loader.url, loader: loader, response: event.currentTarget, context : context});
  }

  loadtimeout(event, stats, context) {
    var details, fatal, loader = context.loader;
    switch(context.type) {
      case 'manifest':
        details = ErrorDetails.MANIFEST_LOAD_TIMEOUT;
        fatal = true;
        break;
      case 'level':
        details = ErrorDetails.LEVEL_LOAD_TIMEOUT;
        fatal = false;
        break;
      case 'audioTrack':
        details = ErrorDetails.AUDIOTRACK_LOAD_TIMEOUT;
        fatal = false;
        break;
    }
    if (loader) {
      loader.abort();
      this.loaders[context.type] = undefined;
    }
    this.hls.trigger(Event.ERROR, {type: ErrorTypes.NETWORK_ERROR, details: details, fatal: fatal, url: loader.url, loader: loader, context : context});
  }
}

export default PlaylistLoader;<|MERGE_RESOLUTION|>--- conflicted
+++ resolved
@@ -106,7 +106,6 @@
     return levels;
   }
 
-<<<<<<< HEAD
   parseMasterPlaylistMedia(string, baseurl, type) {
     let medias = [], result, id = 0;
 
@@ -131,7 +130,7 @@
       }
     }
     return medias;
-=======
+  }
   /**
    * Utility method for parseLevelPlaylist to create an initialization vector for a given segment
    * @returns {Uint8Array}
@@ -161,7 +160,6 @@
     }
 
     return decryptdata;
->>>>>>> ea02c09f
   }
 
   avc1toavcoti(codec) {
@@ -238,22 +236,8 @@
             var sn = currentSN++;
             fragdecryptdata = this.fragmentDecryptdataFromLevelkey(levelkey, sn);
             var url = result[2] ? this.resolve(result[2], baseurl) : null;
-<<<<<<< HEAD
-            frag = {url: url,
-                    type : type,
-                    duration: duration,
-                    start: totalduration,
-                    sn: sn,
-                    level: id,
-                    cc: cc,
-                    byteRangeStartOffset: byteRangeStartOffset,
-                    byteRangeEndOffset: byteRangeEndOffset,
-                    decryptdata : fragdecryptdata,
-                    programDateTime: programDateTime};
-=======
             tagList.push(result);
             frag = {url: url, duration: duration, start: totalduration, sn: sn, level: id, cc: cc, byteRangeStartOffset: byteRangeStartOffset, byteRangeEndOffset: byteRangeEndOffset, decryptdata : fragdecryptdata, programDateTime: programDateTime, tagList: tagList};
->>>>>>> ea02c09f
             level.fragments.push(frag);
             totalduration += duration;
             byteRangeStartOffset = null;
