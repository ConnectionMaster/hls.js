/*
 * Timeline Controller
*/

import Event from '../events';
import EventHandler from '../event-handler';
import Cea608Parser from '../utils/cea-608-parser';
import OutputFilter from '../utils/output-filter';
import WebVTTParser from '../utils/webvtt-parser';
import { logger } from '../utils/logger';
import { sendAddTrackEvent, clearCurrentCues } from '../utils/texttrack-utils';

function canReuseVttTextTrack (inUseTrack, manifestTrack) {
  return inUseTrack && inUseTrack.label === manifestTrack.name && !(inUseTrack.textTrack1 || inUseTrack.textTrack2);
}

function intersection (x1, x2, y1, y2) {
  return Math.min(x2, y2) - Math.max(x1, y1);
}

class TimelineController extends EventHandler {
  constructor (hls) {
    super(hls, Event.MEDIA_ATTACHING,
      Event.MEDIA_DETACHING,
      Event.FRAG_PARSING_USERDATA,
      Event.FRAG_DECRYPTED,
      Event.MANIFEST_LOADING,
      Event.MANIFEST_LOADED,
      Event.FRAG_LOADED,
      Event.LEVEL_SWITCHING,
      Event.INIT_PTS_FOUND,
      Event.FRAG_PARSING_INIT_SEGMENT,
      Event.SUBTITLE_TRACKS_CLEARED
    );

    this.hls = hls;
    this.config = hls.config;
    this.enabled = true;
    this.Cues = hls.config.cueHandler;
    this.textTracks = [];
    this.tracks = [];
    this.unparsedVttFrags = [];
    this.initPTS = [];
    this.cueRanges = {};
    this.captionsTracks = {};

    this.captionsProperties = {
      textTrack1: {
        label: this.config.captionsTextTrack1Label,
        languageCode: this.config.captionsTextTrack1LanguageCode
      },
      textTrack2: {
        label: this.config.captionsTextTrack2Label,
        languageCode: this.config.captionsTextTrack2LanguageCode
      },
      textTrack3: {
        label: this.config.captionsTextTrack1Label,
        languageCode: this.config.captionsTextTrack1LanguageCode
      },
      textTrack4: {
        label: this.config.captionsTextTrack2Label,
        languageCode: this.config.captionsTextTrack2LanguageCode
      }
    };

    if (this.config.enableCEA708Captions) {
      const channel1 = new OutputFilter(this, 'textTrack1');
      const channel2 = new OutputFilter(this, 'textTrack2');
      const channel3 = new OutputFilter(this, 'textTrack3');
      const channel4 = new OutputFilter(this, 'textTrack4');
      this.cea608Parser = new Cea608Parser(channel1, channel2, channel3, channel4);
    }
  }

  addCues (trackName, startTime, endTime, screen) {
    // skip cues which overlap more than 50% with previously parsed time ranges
    let ranges = this.cueRanges[trackName];
    if (!ranges) {
      ranges = this.cueRanges[trackName] = [];
    }
    let merged = false;
    for (let i = ranges.length; i--;) {
      let cueRange = ranges[i];
      let overlap = intersection(cueRange[0], cueRange[1], startTime, endTime);
      if (overlap >= 0) {
        cueRange[0] = Math.min(cueRange[0], startTime);
        cueRange[1] = Math.max(cueRange[1], endTime);
        merged = true;
        if ((overlap / (endTime - startTime)) > 0.5) {
          return;
        }
      }
    }
    if (!merged) {
      ranges.push([startTime, endTime]);
    }

    let cues = this.Cues.createCues(startTime, endTime, screen);
    if (this.config.renderNatively) {
      cues.forEach((cue) => {
        this.captionsTracks[trackName].addCue(cue);
      });
    } else {
      this.hls.trigger(Event.CUES_PARSED, { type: 'captions', cues: cues, track: trackName });
    }
  }

  // Triggered when an initial PTS is found; used for synchronisation of WebVTT.
  onInitPtsFound (data) {
    if (data.id === 'main') {
      this.initPTS[data.frag.cc] = data.initPTS;
    }

    // Due to asynchronous processing, initial PTS may arrive later than the first VTT fragments are loaded.
    // Parse any unparsed fragments upon receiving the initial PTS.
    if (this.unparsedVttFrags.length) {
      const unparsedVttFrags = this.unparsedVttFrags;
      this.unparsedVttFrags = [];
      unparsedVttFrags.forEach(frag => {
        this.onFragLoaded(frag);
      });
    }
  }

  getExistingTrack (trackName) {
    const { media } = this;
    if (media) {
      for (let i = 0; i < media.textTracks.length; i++) {
        let textTrack = media.textTracks[i];
        if (textTrack[trackName]) {
          return textTrack;
        }
      }
    }
    return null;
  }

<<<<<<< HEAD
  createCaptionsTrack (trackName) {
    if (this.captionsTracks[trackName]) {
      return;
    }

    if (this.config.renderNatively) {
      this.createNativeTrack(trackName);
    } else {
      this.createNonNativeTrack(trackName);
    }
  }

  createNativeTrack (trackName) {
    const { label, languageCode } = this.captionsProperties[trackName];
    const captionsTracks = this.captionsTracks;
    if (!captionsTracks[trackName]) {
      // Enable reuse of existing text track.
      const existingTrack = this.getExistingTrack(trackName);
      if (!existingTrack) {
        const textTrack = this.createTextTrack('captions', label, languageCode);
        if (textTrack) {
          // Set a special property on the track so we know it's managed by Hls.js
          textTrack[trackName] = true;
          captionsTracks[trackName] = textTrack;
        }
      } else {
        captionsTracks[trackName] = existingTrack;
        clearCurrentCues(captionsTracks[trackName]);
        sendAddTrackEvent(captionsTracks[trackName], this.media);
=======
  createCaptionsTrack (trackName: string) {
    const { captionsTracks } = this;
    if (!captionsTracks[trackName]) {
      if (this.config.renderNatively) {
        this.createNativeTrack(trackName);
      } else {
        this.createNonNativeTrack(trackName);
      }
    }
  }

  createNativeTrack (trackName: string) {
    const { captionsProperties, captionsTracks, media } = this;
    const { label, languageCode } = captionsProperties[trackName];
    // Enable reuse of existing text track.
    const existingTrack = this.getExistingTrack(trackName);
    if (!existingTrack) {
      const textTrack = this.createTextTrack('captions', label, languageCode);
      if (textTrack) {
        // Set a special property on the track so we know it's managed by Hls.js
        textTrack[trackName] = true;
        captionsTracks[trackName] = textTrack;
>>>>>>> 3b071c72
      }
    } else {
      captionsTracks[trackName] = existingTrack;
      clearCurrentCues(captionsTracks[trackName]);
      sendAddTrackEvent(captionsTracks[trackName], media as HTMLMediaElement);
    }
  }

  createNonNativeTrack (trackName) {
    // Create a list of a single track for the provider to consume
    const { captionsTracks, captionsProperties } = this;
    const props = captionsProperties[trackName];
    if (!props) {
      return;
    }
    const label = props.label;
    const track = {
      '_id': trackName,
      label,
      kind: 'captions',
      'default': false
    };
    captionsTracks[trackName] = track;
    this.hls.trigger(Event.NON_NATIVE_TEXT_TRACKS_FOUND, { tracks: [track] });
  }

  createTextTrack (kind, label, lang) {
    const media = this.media;
    if (media) {
      return media.addTextTrack(kind, label, lang);
    }
  }

  destroy () {
    EventHandler.prototype.destroy.call(this);
  }

  onMediaAttaching (data) {
    this.media = data.media;
    this._cleanTracks();
  }

  onMediaDetaching () {
    const { captionsTracks } = this;
    Object.keys(captionsTracks).forEach(trackName => {
      clearCurrentCues(captionsTracks[trackName]);
      delete captionsTracks[trackName];
    });
  }

  onManifestLoading () {
    this.lastSn = -1; // Detect discontiguity in fragment parsing
    this.prevCC = -1;
    // Detect discontinuity in subtitle manifests
    // The start time for cc 0 is always 0; initialize it here first so that we don't accidentally set to the currentTime
    // when captions are enabled.
    this.vttCCs = {
      ccOffset: 0,
      presentationOffset: 0,
      0: {
        start: 0, prevCC: -1, new: false
      }
    };
    this._cleanTracks();
  }

  _cleanTracks () {
    // clear outdated subtitles
    const media = this.media;
    if (!media || !media.textTracks) {
      return;
    }

    const textTracks = media.textTracks;
    for (let i = 0; i < textTracks.length; i++) {
      // do not clear tracks that are managed externally
      if (textTracks[i].textTrack1 || textTracks[i].textTrack2) {
        clearCurrentCues(textTracks[i]);
      }
    }
  }

  onManifestLoaded (data) {
    this.textTracks = [];
    this.unparsedVttFrags = this.unparsedVttFrags || [];
    this.initPTS = [];
    this.cueRanges = {};

    if (this.config.enableWebVTT) {
      const sameTracks = this.tracks && data.subtitles && this.tracks.length === data.subtitles.length;
      this.tracks = data.subtitles || [];

      if (this.config.renderNatively) {
        let inUseTracks = this.media ? this.media.textTracks : [];

        this.tracks.forEach((track, index) => {
          let textTrack;
          if (index < inUseTracks.length) {
            let inUseTrack = null;

            for (let i = 0; i < inUseTracks.length; i++) {
              if (canReuseVttTextTrack(inUseTracks[i], track)) {
                inUseTrack = inUseTracks[i];
                break;
              }
            }
            // Reuse tracks with the same label, but do not reuse 608/708 tracks
            if (inUseTrack) {
              textTrack = inUseTrack;
            }
          }
          if (!textTrack) {
            textTrack = this.createTextTrack('subtitles', track.name, track.lang);
          }

          if (track.default) {
            textTrack.mode = this.hls.subtitleDisplay ? 'showing' : 'hidden';
          } else {
            textTrack.mode = 'disabled';
          } this.textTracks.push(textTrack);
        });
      } else if (!sameTracks && this.tracks && this.tracks.length) {
        // Create a list of tracks for the provider to consume
        let tracksList = this.tracks.map((track) => {
          return {
            'label': track.name,
            'kind': track.type.toLowerCase(),
            'default': track.default
          };
        });
        this.hls.trigger(Event.NON_NATIVE_TEXT_TRACKS_FOUND, { tracks: tracksList });
      }
    }

    if (this.config.enableCEA708Captions && data.captions) {
      data.captions.forEach(captionsTrack => {
        const instreamIdMatch = /(?:CC|SERVICE)([1-4])/.exec(captionsTrack.instreamId);

        if (!instreamIdMatch) {
          return;
        }

        let trackName = `textTrack${instreamIdMatch[1]}`;
        this.captionsProperties[trackName].label = captionsTrack.name;

        if (captionsTrack.lang) { // optional attribute
          this.captionsProperties[trackName].languageCode = captionsTrack.lang;
        }
      });
    }
  }

  onLevelSwitching () {
    this.enabled = this.hls.currentLevel.closedCaptions !== 'NONE';
  }

  onFragLoaded (data) {
    const frag = data.frag;
    if (frag.type === 'main') {
      let sn = frag.sn;
      // if this frag isn't contiguous, clear the parser so cues with bad start/end times aren't added to the textTrack
      if (sn !== this.lastSn + 1) {
        const cea608Parser = this.cea608Parser;
        if (cea608Parser) {
          cea608Parser.reset();
        }
      }
      this.lastSn = sn;
    } // eslint-disable-line brace-style
    // If fragment is subtitle type, parse as WebVTT.
    else if (frag.type === 'subtitle') {
      const payload = data.payload;
      if (payload.byteLength) {
        // We need an initial synchronisation PTS. Store fragments as long as none has arrived.
        if (!Number.isFinite(this.initPTS[frag.cc])) {
          this.unparsedVttFrags.push(data);
          if (this.initPTS.length) {
            // finish unsuccessfully, otherwise the subtitle-stream-controller could be blocked from loading new frags.
            this.hls.trigger(Event.SUBTITLE_FRAG_PROCESSED, { success: false, frag: frag });
          }
          return;
        }

        let decryptData = frag.decryptdata;
        // If the subtitles are not encrypted, parse VTTs now. Otherwise, we need to wait.
        if ((decryptData == null) || (decryptData.key == null) || (decryptData.method !== 'AES-128')) {
          this._parseVTTs(frag, payload);
        }
      } else {
        // In case there is no payload, finish unsuccessfully.
        this.hls.trigger(Event.SUBTITLE_FRAG_PROCESSED, { success: false, frag: frag });
      }
    }
  }

  _parseVTTs (frag, payload) {
    let vttCCs = this.vttCCs;
    if (!vttCCs[frag.cc]) {
      vttCCs[frag.cc] = { start: frag.start, prevCC: this.prevCC, new: true };
      this.prevCC = frag.cc;
    }
    const tracks = (this.config.renderNatively) ? this.textTracks : this.tracks;
    const hls = this.hls;

    // Parse the WebVTT file contents.
    WebVTTParser.parse(payload, this.initPTS[frag.cc], vttCCs, frag.cc, (cues) => {
      const currentTrack = tracks[frag.level];

      if (this.config.renderNatively) {
        cues.filter(cue => !currentTrack.cues.getCueById(cue.id))
          .forEach(cue => {
            currentTrack.addCue(cue);
          });
      } else {
        let trackId = currentTrack.default ? 'default' : 'subtitles' + frag.level;
        hls.trigger(Event.CUES_PARSED, { type: 'subtitles', cues: cues, track: trackId });
      }
      hls.trigger(Event.SUBTITLE_FRAG_PROCESSED, { success: true, frag: frag });
    },
    function (e) {
      // Something went wrong while parsing. Trigger event with success false.
      logger.log(`Failed to parse VTT cue: ${e}`);
      hls.trigger(Event.SUBTITLE_FRAG_PROCESSED, { success: false, frag: frag });
    });
  }

  onFragDecrypted (data) {
    const decryptedData = data.payload,
      frag = data.frag;

    if (frag.type === 'subtitle') {
      if (!Number.isFinite(this.initPTS[frag.cc])) {
        this.unparsedVttFrags.push(data);
        return;
      }

      this._parseVTTs(frag, decryptedData);
    }
  }

  onSubtitleTracksCleared () {
    this.tracks = [];
    this.captionsTracks = {};
  }

  onFragParsingUserdata (data) {
    // push all of the CEA-708 messages into the interpreter
    // immediately. It will create the proper timestamps based on our PTS value
    if (!this.enabled || !this.config.enableCEA708Captions) {
      return;
    }
    for (let i = 0; i < data.samples.length; i++) {
      const ccBytes = data.samples[i].bytes;
      if (ccBytes) {
        const ccdatas = this.extractCea608Data(ccBytes);
        this.cea608Parser.addData(data.samples[i].pts, ccdatas[0], 1);
        this.cea608Parser.addData(data.samples[i].pts, ccdatas[1], 3);
      }
    }
  }

  onFragParsingInitSegment () {
    // If we receive this event, we have not received an onInitPtsFound event. This happens when the video track has no samples (but has audio)
    // In order to have captions display, which requires an initPTS, we assume one of 90000
    if (typeof this.initPTS === 'undefined') {
      this.onInitPtsFound({ initPTS: 90000 });
    }
  }

  extractCea608Data (byteArray) {
    let count = byteArray[0] & 31;
    let position = 2;
    let tmpByte, ccbyte1, ccbyte2, ccValid, ccType;
    let actualCCBytes = [[], []];

    for (let j = 0; j < count; j++) {
      tmpByte = byteArray[position++];
      ccbyte1 = 0x7F & byteArray[position++];
      ccbyte2 = 0x7F & byteArray[position++];
      ccValid = (4 & tmpByte) !== 0;
      ccType = 3 & tmpByte;

      if (ccbyte1 === 0 && ccbyte2 === 0) {
        continue;
      }

      if (ccValid) {
        if (ccType === 0 || ccType === 1) {
          actualCCBytes[ccType].push(ccbyte1);
          actualCCBytes[ccType].push(ccbyte2);
        }
      }
    }
    return actualCCBytes;
  }
}

export default TimelineController;<|MERGE_RESOLUTION|>--- conflicted
+++ resolved
@@ -1,24 +1,30 @@
-/*
- * Timeline Controller
-*/
-
 import Event from '../events';
 import EventHandler from '../event-handler';
-import Cea608Parser from '../utils/cea-608-parser';
+import Cea608Parser, { CaptionScreen } from '../utils/cea-608-parser';
 import OutputFilter from '../utils/output-filter';
 import WebVTTParser from '../utils/webvtt-parser';
 import { logger } from '../utils/logger';
 import { sendAddTrackEvent, clearCurrentCues } from '../utils/texttrack-utils';
-
-function canReuseVttTextTrack (inUseTrack, manifestTrack) {
-  return inUseTrack && inUseTrack.label === manifestTrack.name && !(inUseTrack.textTrack1 || inUseTrack.textTrack2);
-}
-
-function intersection (x1, x2, y1, y2) {
-  return Math.min(x2, y2) - Math.max(x1, y1);
-}
+import Fragment from '../loader/fragment';
+import { HlsConfig } from '../config';
 
 class TimelineController extends EventHandler {
+  private media: HTMLMediaElement | null = null;
+  private config: HlsConfig;
+  private enabled: boolean = true;
+  private Cues: any;
+  private textTracks: Array<TextTrack> = [];
+  private tracks: Array<any> = [];
+  private initPTS: Array<number> = [];
+  private unparsedVttFrags: Array<{frag: Fragment, payload: any}> = [];
+  private cueRanges: { [trackName: string]: Array<any> } = {};
+  private captionsTracks: { [trackName: string]: any } = {};
+  private captionsProperties: any;
+  private cea608Parser?: Cea608Parser;
+  private lastSn: number = -1;
+  private prevCC: number = -1;
+  private vttCCs: any = null;
+
   constructor (hls) {
     super(hls, Event.MEDIA_ATTACHING,
       Event.MEDIA_DETACHING,
@@ -35,14 +41,7 @@
 
     this.hls = hls;
     this.config = hls.config;
-    this.enabled = true;
     this.Cues = hls.config.cueHandler;
-    this.textTracks = [];
-    this.tracks = [];
-    this.unparsedVttFrags = [];
-    this.initPTS = [];
-    this.cueRanges = {};
-    this.captionsTracks = {};
 
     this.captionsProperties = {
       textTrack1: {
@@ -72,7 +71,7 @@
     }
   }
 
-  addCues (trackName, startTime, endTime, screen) {
+  addCues (trackName: string, startTime: number, endTime: number, screen: CaptionScreen) {
     // skip cues which overlap more than 50% with previously parsed time ranges
     let ranges = this.cueRanges[trackName];
     if (!ranges) {
@@ -106,15 +105,16 @@
   }
 
   // Triggered when an initial PTS is found; used for synchronisation of WebVTT.
-  onInitPtsFound (data) {
-    if (data.id === 'main') {
-      this.initPTS[data.frag.cc] = data.initPTS;
+  onInitPtsFound (data: { id: string, frag: Fragment, initPTS: number}) {
+    const { frag, id, initPTS } = data;
+    const { unparsedVttFrags } = this;
+    if (id === 'main') {
+      this.initPTS[frag.cc] = initPTS;
     }
 
     // Due to asynchronous processing, initial PTS may arrive later than the first VTT fragments are loaded.
     // Parse any unparsed fragments upon receiving the initial PTS.
-    if (this.unparsedVttFrags.length) {
-      const unparsedVttFrags = this.unparsedVttFrags;
+    if (unparsedVttFrags.length) {
       this.unparsedVttFrags = [];
       unparsedVttFrags.forEach(frag => {
         this.onFragLoaded(frag);
@@ -122,7 +122,7 @@
     }
   }
 
-  getExistingTrack (trackName) {
+  getExistingTrack (trackName: string): TextTrack | null {
     const { media } = this;
     if (media) {
       for (let i = 0; i < media.textTracks.length; i++) {
@@ -135,37 +135,6 @@
     return null;
   }
 
-<<<<<<< HEAD
-  createCaptionsTrack (trackName) {
-    if (this.captionsTracks[trackName]) {
-      return;
-    }
-
-    if (this.config.renderNatively) {
-      this.createNativeTrack(trackName);
-    } else {
-      this.createNonNativeTrack(trackName);
-    }
-  }
-
-  createNativeTrack (trackName) {
-    const { label, languageCode } = this.captionsProperties[trackName];
-    const captionsTracks = this.captionsTracks;
-    if (!captionsTracks[trackName]) {
-      // Enable reuse of existing text track.
-      const existingTrack = this.getExistingTrack(trackName);
-      if (!existingTrack) {
-        const textTrack = this.createTextTrack('captions', label, languageCode);
-        if (textTrack) {
-          // Set a special property on the track so we know it's managed by Hls.js
-          textTrack[trackName] = true;
-          captionsTracks[trackName] = textTrack;
-        }
-      } else {
-        captionsTracks[trackName] = existingTrack;
-        clearCurrentCues(captionsTracks[trackName]);
-        sendAddTrackEvent(captionsTracks[trackName], this.media);
-=======
   createCaptionsTrack (trackName: string) {
     const { captionsTracks } = this;
     if (!captionsTracks[trackName]) {
@@ -188,7 +157,6 @@
         // Set a special property on the track so we know it's managed by Hls.js
         textTrack[trackName] = true;
         captionsTracks[trackName] = textTrack;
->>>>>>> 3b071c72
       }
     } else {
       captionsTracks[trackName] = existingTrack;
@@ -197,7 +165,7 @@
     }
   }
 
-  createNonNativeTrack (trackName) {
+  createNonNativeTrack (trackName: string) {
     // Create a list of a single track for the provider to consume
     const { captionsTracks, captionsProperties } = this;
     const props = captionsProperties[trackName];
@@ -215,18 +183,19 @@
     this.hls.trigger(Event.NON_NATIVE_TEXT_TRACKS_FOUND, { tracks: [track] });
   }
 
-  createTextTrack (kind, label, lang) {
+  createTextTrack (kind: TextTrackKind, label: string, lang: string): TextTrack | undefined {
     const media = this.media;
-    if (media) {
-      return media.addTextTrack(kind, label, lang);
-    }
+    if (!media) {
+      return;
+    }
+    return media.addTextTrack(kind, label, lang);
   }
 
   destroy () {
-    EventHandler.prototype.destroy.call(this);
-  }
-
-  onMediaAttaching (data) {
+    super.destroy();
+  }
+
+  onMediaAttaching (data: { media: HTMLMediaElement }) {
     this.media = data.media;
     this._cleanTracks();
   }
@@ -257,21 +226,23 @@
 
   _cleanTracks () {
     // clear outdated subtitles
-    const media = this.media;
-    if (!media || !media.textTracks) {
+    const { media } = this;
+    if (!media) {
       return;
     }
-
     const textTracks = media.textTracks;
-    for (let i = 0; i < textTracks.length; i++) {
-      // do not clear tracks that are managed externally
-      if (textTracks[i].textTrack1 || textTracks[i].textTrack2) {
-        clearCurrentCues(textTracks[i]);
-      }
-    }
-  }
-
-  onManifestLoaded (data) {
+    if (textTracks) {
+      for (let i = 0; i < textTracks.length; i++) {
+        // do not clear tracks that are managed externally
+        const track = textTracks[i] as any;
+        if (track.textTrack1 || track.textTrack2) {
+          clearCurrentCues(textTracks[i]);
+        }
+      }
+    }
+  }
+
+  onManifestLoaded (data: { subtitles: Array<any>, captions: Array<any> }) {
     this.textTracks = [];
     this.unparsedVttFrags = this.unparsedVttFrags || [];
     this.initPTS = [];
@@ -282,12 +253,12 @@
       this.tracks = data.subtitles || [];
 
       if (this.config.renderNatively) {
-        let inUseTracks = this.media ? this.media.textTracks : [];
+        const inUseTracks = this.media ? this.media.textTracks : [];
 
         this.tracks.forEach((track, index) => {
           let textTrack;
           if (index < inUseTracks.length) {
-            let inUseTrack = null;
+            let inUseTrack: TextTrack | null = null;
 
             for (let i = 0; i < inUseTracks.length; i++) {
               if (canReuseVttTextTrack(inUseTracks[i], track)) {
@@ -295,6 +266,7 @@
                 break;
               }
             }
+
             // Reuse tracks with the same label, but do not reuse 608/708 tracks
             if (inUseTrack) {
               textTrack = inUseTrack;
@@ -308,7 +280,9 @@
             textTrack.mode = this.hls.subtitleDisplay ? 'showing' : 'hidden';
           } else {
             textTrack.mode = 'disabled';
-          } this.textTracks.push(textTrack);
+          }
+
+          this.textTracks.push(textTrack);
         });
       } else if (!sameTracks && this.tracks && this.tracks.length) {
         // Create a list of tracks for the provider to consume
@@ -341,33 +315,28 @@
     }
   }
 
-  onLevelSwitching () {
-    this.enabled = this.hls.currentLevel.closedCaptions !== 'NONE';
-  }
-
-  onFragLoaded (data) {
-    const frag = data.frag;
+  onFragLoaded (data: { frag: Fragment, payload: any }) {
+    const { frag, payload } = data;
+    const { cea608Parser, initPTS, lastSn, unparsedVttFrags } = this;
     if (frag.type === 'main') {
-      let sn = frag.sn;
+      const sn = frag.sn;
       // if this frag isn't contiguous, clear the parser so cues with bad start/end times aren't added to the textTrack
       if (sn !== this.lastSn + 1) {
-        const cea608Parser = this.cea608Parser;
         if (cea608Parser) {
           cea608Parser.reset();
         }
       }
-      this.lastSn = sn;
+      this.lastSn = sn as number;
     } // eslint-disable-line brace-style
     // If fragment is subtitle type, parse as WebVTT.
     else if (frag.type === 'subtitle') {
-      const payload = data.payload;
       if (payload.byteLength) {
         // We need an initial synchronisation PTS. Store fragments as long as none has arrived.
-        if (!Number.isFinite(this.initPTS[frag.cc])) {
-          this.unparsedVttFrags.push(data);
+        if (!Number.isFinite(initPTS[frag.cc])) {
+          unparsedVttFrags.push(data);
           if (this.initPTS.length) {
             // finish unsuccessfully, otherwise the subtitle-stream-controller could be blocked from loading new frags.
-            this.hls.trigger(Event.SUBTITLE_FRAG_PROCESSED, { success: false, frag: frag });
+            this.hls.trigger(Event.SUBTITLE_FRAG_PROCESSED, { success: false, frag });
           }
           return;
         }
@@ -379,29 +348,46 @@
         }
       } else {
         // In case there is no payload, finish unsuccessfully.
-        this.hls.trigger(Event.SUBTITLE_FRAG_PROCESSED, { success: false, frag: frag });
-      }
-    }
-  }
-
-  _parseVTTs (frag, payload) {
-    let vttCCs = this.vttCCs;
+        this.hls.trigger(Event.SUBTITLE_FRAG_PROCESSED, { success: false, frag });
+      }
+    }
+  }
+
+  _parseVTTs (frag: Fragment, payload) {
+    const { hls, prevCC, vttCCs } = this;
     if (!vttCCs[frag.cc]) {
-      vttCCs[frag.cc] = { start: frag.start, prevCC: this.prevCC, new: true };
+      vttCCs[frag.cc] = { start: frag.start, prevCC, new: true };
       this.prevCC = frag.cc;
     }
     const tracks = (this.config.renderNatively) ? this.textTracks : this.tracks;
-    const hls = this.hls;
 
     // Parse the WebVTT file contents.
     WebVTTParser.parse(payload, this.initPTS[frag.cc], vttCCs, frag.cc, (cues) => {
       const currentTrack = tracks[frag.level];
-
       if (this.config.renderNatively) {
-        cues.filter(cue => !currentTrack.cues.getCueById(cue.id))
-          .forEach(cue => {
-            currentTrack.addCue(cue);
-          });
+        // WebVTTParser.parse is an async method and if the currently selected text track mode is set to "disabled"
+        // before parsing is done then don't try to access currentTrack.cues.getCueById as cues will be null
+        // and trying to access getCueById method of cues will throw an exception
+        if (currentTrack.mode === 'disabled') {
+          hls.trigger(Event.SUBTITLE_FRAG_PROCESSED, { success: false, frag: frag });
+          return;
+        }
+        // Add cues and trigger event with success true.
+        cues.forEach(cue => {
+          // Sometimes there are cue overlaps on segmented vtts so the same
+          // cue can appear more than once in different vtt files.
+          // This avoid showing duplicated cues with same timecode and text.
+          if (!currentTrack.cues.getCueById(cue.id)) {
+            try {
+              currentTrack.addCue(cue);
+            } catch (err) {
+              const textTrackCue = new (window as any).TextTrackCue(cue.startTime, cue.endTime, cue.text);
+              textTrackCue.id = cue.id;
+              currentTrack.addCue(textTrackCue);
+            }
+          }
+        }
+        );
       } else {
         let trackId = currentTrack.default ? 'default' : 'subtitles' + frag.level;
         hls.trigger(Event.CUES_PARSED, { type: 'subtitles', cues: cues, track: trackId });
@@ -415,17 +401,15 @@
     });
   }
 
-  onFragDecrypted (data) {
-    const decryptedData = data.payload,
-      frag = data.frag;
-
+  onFragDecrypted (data: { frag: Fragment, payload: any}) {
+    const { frag, payload } = data;
     if (frag.type === 'subtitle') {
       if (!Number.isFinite(this.initPTS[frag.cc])) {
         this.unparsedVttFrags.push(data);
         return;
       }
 
-      this._parseVTTs(frag, decryptedData);
+      this._parseVTTs(frag, payload);
     }
   }
 
@@ -434,18 +418,20 @@
     this.captionsTracks = {};
   }
 
-  onFragParsingUserdata (data) {
-    // push all of the CEA-708 messages into the interpreter
-    // immediately. It will create the proper timestamps based on our PTS value
+  onFragParsingUserdata (data: { samples: Array<any> }) {
     if (!this.enabled || !this.config.enableCEA708Captions) {
       return;
     }
+
+    // If the event contains captions (found in the bytes property), push all bytes into the parser immediately
+    // It will create the proper timestamps based on the PTS value
+    const cea608Parser = this.cea608Parser as Cea608Parser;
     for (let i = 0; i < data.samples.length; i++) {
       const ccBytes = data.samples[i].bytes;
       if (ccBytes) {
         const ccdatas = this.extractCea608Data(ccBytes);
-        this.cea608Parser.addData(data.samples[i].pts, ccdatas[0], 1);
-        this.cea608Parser.addData(data.samples[i].pts, ccdatas[1], 3);
+        cea608Parser.addData(data.samples[i].pts, ccdatas[0], 1);
+        cea608Parser.addData(data.samples[i].pts, ccdatas[1], 3);
       }
     }
   }
@@ -454,22 +440,21 @@
     // If we receive this event, we have not received an onInitPtsFound event. This happens when the video track has no samples (but has audio)
     // In order to have captions display, which requires an initPTS, we assume one of 90000
     if (typeof this.initPTS === 'undefined') {
-      this.onInitPtsFound({ initPTS: 90000 });
-    }
-  }
-
-  extractCea608Data (byteArray) {
+      this.onInitPtsFound({ id: '', frag: new Fragment(), initPTS: 90000 });
+    }
+  }
+
+  extractCea608Data (byteArray: Uint8Array): number[][] {
     let count = byteArray[0] & 31;
     let position = 2;
-    let tmpByte, ccbyte1, ccbyte2, ccValid, ccType;
-    let actualCCBytes = [[], []];
+    let actualCCBytes: number[][] = [[], []];
 
     for (let j = 0; j < count; j++) {
-      tmpByte = byteArray[position++];
-      ccbyte1 = 0x7F & byteArray[position++];
-      ccbyte2 = 0x7F & byteArray[position++];
-      ccValid = (4 & tmpByte) !== 0;
-      ccType = 3 & tmpByte;
+      let tmpByte = byteArray[position++];
+      let ccbyte1 = 0x7F & byteArray[position++];
+      let ccbyte2 = 0x7F & byteArray[position++];
+      let ccValid = (4 & tmpByte) !== 0;
+      let ccType = 3 & tmpByte;
 
       if (ccbyte1 === 0 && ccbyte2 === 0) {
         continue;
@@ -486,4 +471,12 @@
   }
 }
 
+function canReuseVttTextTrack (inUseTrack, manifestTrack): boolean {
+  return inUseTrack && inUseTrack.label === manifestTrack.name && !(inUseTrack.textTrack1 || inUseTrack.textTrack2);
+}
+
+function intersection (x1: number, x2: number, y1: number, y2: number): number {
+  return Math.min(x2, y2) - Math.max(x1, y1);
+}
+
 export default TimelineController;