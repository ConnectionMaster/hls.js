<<<<<<< HEAD
=======
/* eslint-disable no-console */

>>>>>>> 29ad34d0
const webdriver = require('selenium-webdriver');
// requiring this automatically adds the chromedriver binary to the PATH
// eslint-disable-next-line
const chromedriver = require('chromedriver');
const HttpServer = require('http-server');
const streams = require('../../test-streams');
const browserConfig = { version: 'latest' };
const onTravis = !!process.env.TRAVIS;
const chai = require('chai');
const expect = chai.expect;

let browserDescription;
let stream;

// Setup browser config data from env vars
(function () {
  if (onTravis) {
    let UA_VERSION = process.env.UA_VERSION;
    if (UA_VERSION) {
      browserConfig.version = UA_VERSION;
    }

    let UA = process.env.UA;
    if (!UA) {
      throw new Error('No test browser name.');
    }

    let OS = process.env.OS;
    if (!OS) {
      throw new Error('No test browser platform.');
    }

    browserConfig.name = UA;
    browserConfig.platform = OS;
  } else {
    browserConfig.name = 'chrome';
  }

  browserDescription = browserConfig.name;

  if (browserConfig.version) {
    browserDescription += ' (' + browserConfig.version + ')';
  }

  if (browserConfig.platform) {
    browserDescription += ', ' + browserConfig.platform;
  }
})();

// Launch static server
(function () {
  HttpServer.createServer({
    showDir: false,
    autoIndex: false,
    root: './'
  }).listen(8000, '127.0.0.1');
}());

function retry (cb, numAttempts, interval) {
  const DEFAULT_NUM_ATTEMPTS = 20;
  const DEFAULT_INTERVAL_MS = 3000;

  numAttempts = numAttempts || DEFAULT_NUM_ATTEMPTS;
  interval = interval || DEFAULT_INTERVAL_MS;
  return new Promise(function (resolve, reject) {
    let attempts = 0;
    attempt();

    function attempt () {
      cb().then(function (res) {
        resolve(res);
      }).catch(function (e) {
        if (++attempts >= numAttempts) {
          // reject with the last error
          reject(e);
        } else {
          setTimeout(attempt, interval);
        }
      });
    }
  });
}

describe('testing hls.js playback in the browser on "' + browserDescription + '"', function () {
  beforeEach(function () {
    if (!stream) {
      throw new Error('Stream not defined');
    }

    let capabilities = {
      name: '"' + stream.description + '" on "' + browserDescription + '"',
      browserName: browserConfig.name,
      platform: browserConfig.platform,
      version: browserConfig.version,
      commandTimeout: 90
    };
    if (browserConfig.name === 'chrome') {
      capabilities.chromeOptions = {
        args: ['--autoplay-policy=no-user-gesture-required', '--disable-web-security']
      };
    }
    if (onTravis) {
      capabilities['tunnel-identifier'] = process.env.TRAVIS_JOB_NUMBER;
      capabilities.build = 'HLSJS-' + process.env.TRAVIS_BUILD_NUMBER;
      capabilities.username = process.env.SAUCE_USERNAME;
      capabilities.accessKey = process.env.SAUCE_ACCESS_KEY;
      capabilities.avoidProxy = true;
      this.browser = new webdriver.Builder().usingServer('http://' + process.env.SAUCE_USERNAME + ':' + process.env.SAUCE_ACCESS_KEY + '@ondemand.saucelabs.com:80/wd/hub');
    } else {
      this.browser = new webdriver.Builder();
    }
    this.browser = this.browser.withCapabilities(capabilities).build();
    this.browser.manage().setTimeouts({ script: 75000 }).catch(function (err) {
      console.log('setTimeouts: ' + err);
    });
    console.log('Retrieving web driver session...');
    return this.browser.getSession().then(function (session) {
      console.log('Web driver session id: ' + session.getId());
      if (onTravis) {
        console.log('Job URL: https://saucelabs.com/jobs/' + session.getId());
      }

      return retry(function () {
        console.log('Loading test page...');
        return this.browser.get('http://127.0.0.1:8000/tests/functional/auto/index.html').then(function () {
          // ensure that the page has loaded and we haven't got an error page
          return this.browser.findElement(webdriver.By.css('body#hlsjs-functional-tests')).catch(function (e) {
            console.log('DOM not found');
            this.browser.getPageSource().then(function (source) {
              console.log(source);
              return Promise.reject(e);
            });
          }.bind(this));
        }.bind(this));
      }.bind(this)).then(function () {
        console.log('Test page loaded.');
      });
    }.bind(this), function (err) {
      console.log('error while Retrieving browser session:' + err);
    });
  });

  afterEach(function () {
    let browser = this.browser;
    return browser.executeScript('return logString').then(function (returnValue) {
      console.log('travis_fold:start:debug_logs');
      console.log('logs');
      console.log(returnValue);
      console.log('travis_fold:end:debug_logs');
      console.log('Quitting browser...');
      return browser.quit().then(function () {
        console.log('Browser quit.');
      });
    });
  });

  const testLoadedData = function (url, config) {
    return function () {
      return this.browser.executeAsyncScript(function (url, config) {
        let callback = arguments[arguments.length - 1];
        window.startStream(url, config, callback);
        const video = window.video;
        video.onloadeddata = function () {
          callback({ code: 'loadeddata', logs: window.logString });
        };
      }, url, config).then(function (result) {
        expect(result.code).to.equal('loadeddata');
      });
    };
  };

  const testSmoothSwitch = function (url, config) {
    return function () {
      return this.browser.executeAsyncScript(function (url, config) {
        let callback = arguments[arguments.length - 1];
        window.startStream(url, config, callback);
        const video = window.video;
        video.onloadeddata = function () {
          window.switchToHighestLevel('next');
        };
        window.hls.on(window.Hls.Events.LEVEL_SWITCHED, function (event, data) {
          let currentTime = video.currentTime;
          if (data.level === window.hls.levels.length - 1) {
            console.log('[log] > switched on level:' + data.level);
            window.setTimeout(function () {
              let newCurrentTime = video.currentTime;
              console.log('[log] > currentTime delta :' + (newCurrentTime - currentTime));
              callback({ code: newCurrentTime > currentTime, logs: window.logString });
            }, 2000);
          }
        });
      }, url, config).then(function (result) {
        expect(result.code).to.be.true;
      });
    };
  };

  const testSeekOnLive = function (url, config) {
    return function () {
      return this.browser.executeAsyncScript(function (url, config) {
        let callback = arguments[arguments.length - 1];
        window.startStream(url, config, callback);
        const video = window.video;
        video.onloadeddata = function () {
          window.setTimeout(function () {
            video.currentTime = video.duration - 5;
          }, 5000);
        };
        video.onseeked = function () {
          callback({ code: 'seeked', logs: window.logString });
        };
      }, url, config).then(function (result) {
        expect(result.code).to.equal('seeked');
      });
    };
  };

  const testSeekOnVOD = function (url, config) {
    return function () {
      return this.browser.executeAsyncScript(function (url, config) {
        let callback = arguments[arguments.length - 1];
        window.startStream(url, config, callback);
        const video = window.video;
        video.onloadeddata = function () {
          window.setTimeout(function () {
            video.currentTime = video.duration - 5;
          }, 5000);
        };
        video.onended = function () {
          callback({ code: 'ended', logs: window.logString });
        };
      }, url, config).then(function (result) {
        expect(result.code).to.equal('ended');
      });
    };
  };

  const testSeekEndVOD = function (url, config) {
    return function () {
      return this.browser.executeAsyncScript(function (url, config) {
        let callback = arguments[arguments.length - 1];
        window.startStream(url, config, callback);
        const video = window.video;
        video.onloadeddata = function () {
          window.setTimeout(function () {
            video.currentTime = video.duration;
          }, 5000);
        };
        video.onended = function () {
          callback({ code: 'ended', logs: window.logString });
        };
      }, url, config).then(function (result) {
        expect(result.code).to.equal('ended');
      });
    };
  };

  const testIsPlayingVOD = function (url, config) {
    return function () {
      return this.browser.executeAsyncScript(function (url, config) {
        let callback = arguments[arguments.length - 1];
        window.startStream(url, config, callback);
        const video = window.video;
        video.onloadeddata = function () {
          let expectedPlaying = !(video.paused || // not playing when video is paused
            video.ended || // not playing when video is ended
            video.buffered.length === 0); // not playing if nothing buffered
          let currentTime = video.currentTime;
          if (expectedPlaying) {
            window.setTimeout(function () {
              console.log('video expected playing. [last currentTime/new currentTime]=[' + currentTime + '/' + video.currentTime + ']');
              callback({ playing: currentTime !== video.currentTime });
            }, 5000);
          } else {
            console.log('video not playing. [paused/ended/buffered.length]=[' + video.paused + '/' + video.ended + '/' + video.buffered.length + ']');
            callback({ playing: false });
          }
        };
      }, url, config).then(function (result) {
        expect(result.playing).to.be.true;
      });
    };
  };

  for (let name in streams) {
    stream = streams[name];
    let url = stream.url;
    let config = stream.config || {};
    if (!stream.blacklist_ua || stream.blacklist_ua.indexOf(browserConfig.name) === -1) {
      it('should receive video loadeddata event for ' + stream.description, testLoadedData(url, config));
      if (stream.abr) {
        it('should "smooth switch" to highest level and still play(readyState === 4) after 12s for ' + stream.description, testSmoothSwitch(url, config));
      }

      if (stream.live) {
        it('should seek near the end and receive video seeked event for ' + stream.description, testSeekOnLive(url, config));
      } else {
        it('should play ' + stream.description, testIsPlayingVOD(url, config));
        it('should seek 5s from end and receive video ended event for ' + stream.description, testSeekOnVOD(url, config));
        // it('should seek on end and receive video ended event for ' + stream.description, testSeekEndVOD(url));
      }
    }
  }
});<|MERGE_RESOLUTION|>--- conflicted
+++ resolved
@@ -1,8 +1,5 @@
-<<<<<<< HEAD
-=======
 /* eslint-disable no-console */
 
->>>>>>> 29ad34d0
 const webdriver = require('selenium-webdriver');
 // requiring this automatically adds the chromedriver binary to the PATH
 // eslint-disable-next-line
