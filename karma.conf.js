// Karma configuration
// Generated on Tue Jul 18 2017 12:17:16 GMT-0700 (PDT)
const path = require('path');
<<<<<<< HEAD
=======
const merge = require('webpack-merge');
const webpackConfig = require('./webpack.config')({ debug: true })[0];
delete webpackConfig.entry;
delete webpackConfig.output;
const mergeConfig = merge(webpackConfig, {
  devtool: 'inline-source-map',
  module: {
    rules: [
      {
        test: /\.(ts|js)$/,
        exclude: path.resolve(__dirname, 'node_modules'),
        enforce: 'post',
        use: [
          {
            loader: 'istanbul-instrumenter-loader',
            options: {
              esModules: true
            }
          }
        ]
      }
    ]
  }
});
>>>>>>> 29ad34d0

module.exports = function (config) {
  config.set({
    // base path that will be used to resolve all patterns (eg. files, exclude)
    basePath: '',

    // frameworks to use
    // available frameworks: https://npmjs.org/browse/keyword/karma-adapter
    frameworks: ['mocha', 'sinon-chai'],

    // list of files / patterns to load in the browser
    files: [
      'tests/index.js'
    ],

    // list of files to exclude
    exclude: [],

    // preprocess matching files before serving them to the browser
    // available preprocessors: https://npmjs.org/browse/keyword/karma-preprocessor
<<<<<<< HEAD
    // node_modules must not be webpacked or else Karma will fail to load frameworks
=======
>>>>>>> 29ad34d0
    preprocessors: {
      'tests/index.js': ['webpack', 'sourcemap']
    },

    // test results reporter to use
    // possible values: 'dots', 'progress'
    // available reporters: https://npmjs.org/browse/keyword/karma-reporter
    reporters: ['mocha', 'coverage-istanbul'],

    coverageIstanbulReporter: {
      reports: ['lcov', 'text-summary'],
      fixWebpackSourcePaths: true
    },

<<<<<<< HEAD
    webpack: {
      mode: 'development',
      devtool: 'inline-source-map',
      module: {
        rules: [
          // instrument only testing sources with Istanbul
          {
            test: /\.js$/,
            include: path.resolve('src/'),
            exclude: path.resolve(__dirname, 'node_modules'),
            use: [
              {
                loader: 'istanbul-instrumenter-loader',
                options: { esModules: true }
              }
            ]
          }
        ]
      },
      plugins: [
        new webpack.DefinePlugin({
          __VERSION__: JSON.stringify(pkgJson.version),
          __USE_SUBTITLES__: JSON.stringify(true),
          __USE_ALT_AUDIO__: JSON.stringify(true),
          __USE_EME_DRM__: JSON.stringify(true)
        })
      ]
    },
=======
    webpack: mergeConfig,
>>>>>>> 29ad34d0

    // web server port
    port: 9876,

    // enable / disable colors in the output (reporters and logs)
    colors: true,

    // level of logging
    // possible values: config.LOG_DISABLE || config.LOG_ERROR || config.LOG_WARN || config.LOG_INFO || config.LOG_DEBUG
    logLevel: config.LOG_INFO,

    // enable / disable watching file and executing tests whenever any file changes
    autoWatch: false,

    // start these browsers
    // available browser launchers: https://npmjs.org/browse/keyword/karma-launcher
    browsers: ['ChromeHeadless'],

    // Continuous Integration mode
    // if true, Karma captures browsers, runs the tests and exits
    singleRun: true,

    // Concurrency level
    // how many browser should be started simultaneous
    concurrency: Infinity
  });
};<|MERGE_RESOLUTION|>--- conflicted
+++ resolved
@@ -1,8 +1,6 @@
 // Karma configuration
 // Generated on Tue Jul 18 2017 12:17:16 GMT-0700 (PDT)
 const path = require('path');
-<<<<<<< HEAD
-=======
 const merge = require('webpack-merge');
 const webpackConfig = require('./webpack.config')({ debug: true })[0];
 delete webpackConfig.entry;
@@ -27,7 +25,6 @@
     ]
   }
 });
->>>>>>> 29ad34d0
 
 module.exports = function (config) {
   config.set({
@@ -48,10 +45,6 @@
 
     // preprocess matching files before serving them to the browser
     // available preprocessors: https://npmjs.org/browse/keyword/karma-preprocessor
-<<<<<<< HEAD
-    // node_modules must not be webpacked or else Karma will fail to load frameworks
-=======
->>>>>>> 29ad34d0
     preprocessors: {
       'tests/index.js': ['webpack', 'sourcemap']
     },
@@ -66,38 +59,7 @@
       fixWebpackSourcePaths: true
     },
 
-<<<<<<< HEAD
-    webpack: {
-      mode: 'development',
-      devtool: 'inline-source-map',
-      module: {
-        rules: [
-          // instrument only testing sources with Istanbul
-          {
-            test: /\.js$/,
-            include: path.resolve('src/'),
-            exclude: path.resolve(__dirname, 'node_modules'),
-            use: [
-              {
-                loader: 'istanbul-instrumenter-loader',
-                options: { esModules: true }
-              }
-            ]
-          }
-        ]
-      },
-      plugins: [
-        new webpack.DefinePlugin({
-          __VERSION__: JSON.stringify(pkgJson.version),
-          __USE_SUBTITLES__: JSON.stringify(true),
-          __USE_ALT_AUDIO__: JSON.stringify(true),
-          __USE_EME_DRM__: JSON.stringify(true)
-        })
-      ]
-    },
-=======
     webpack: mergeConfig,
->>>>>>> 29ad34d0
 
     // web server port
     port: 9876,
