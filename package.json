{
  "name": "hls.js",
  "version": "0.11.0",
  "license": "Apache-2.0",
  "description": "JavaScript HLS client using MediaSourceExtension",
  "homepage": "https://github.com/video-dev/hls.js",
  "authors": "Guillaume du Pontavice <g.du.pontavice@gmail.com>",
  "repository": {
    "type": "git",
    "url": "https://github.com/video-dev/hls.js"
  },
  "bugs": {
    "url": "https://github.com/video-dev/hls.js/issues"
  },
  "main": "./dist/hls.js",
<<<<<<< HEAD
  "scripts": {
    "build": "webpack",
    "build:watch": "webpack --env.debug --watch",
    "build:release": "yarn build && yarn test && git add dist/* && git commit -m 'Update dist' && yarn docs:release",
    "commit:release": "yarn build:release && git add dist/* && git commit -m 'update dist'",
=======
  "publishConfig": {
    "access": "public"
  },
  "scripts": {
    "build": "webpack --progress",
    "build:debug": "webpack --progress --env.debug",
    "build:watch": "webpack --progress --env.debug --watch",
    "build:types": "tsc --emitDeclarationOnly",
>>>>>>> 29ad34d0
    "dev": "webpack-dev-server --progress --env.debug --port 8000",
    "docs": "esdoc",
    "lint": "eslint src/ && eslint tests/",
    "lint:fix": "eslint src/ tests/ --fix",
    "pre-push": "yarn lint && yarn test:unit",
    "release:pre": "mversion prerelease && yarn build:release",
    "release:patch": "mversion p && yarn build:release",
    "release:minor": "mversion mi && yarn build:release",
    "release:major": "mversion ma && yarn build:release",
    "test": "yarn test:unit && yarn test:func",
    "test:unit": "karma start karma.conf.js",
    "test:unit:watch": "karma start karma.conf.js --auto-watch --no-single-run",
    "test:func": "BABEL_ENV=development mocha --require @babel/register tests/functional/auto/setup.js --timeout 40000 --exit",
    "type-check": "tsc --noEmit",
    "type-check:watch": "npm run type-check -- --watch"
  },
  "dependencies": {
    "url-toolkit": "^2.1.2"
  },
  "devDependencies": {
<<<<<<< HEAD
    "babel-core": "^6.25.0",
    "babel-loader": "^7.1.1",
    "babel-preset-env": "^1.7.0",
    "babel-register": "^6.24.0",
    "chai": "^4.2.0",
    "chromedriver": "^2.38.3",
    "cross-env": "^5.0.2",
=======
    "@babel/core": "7.2.0",
    "@babel/helper-module-imports": "7.0.0",
    "@babel/plugin-proposal-class-properties": "^7.3.0",
    "@babel/plugin-proposal-object-rest-spread": "^7.3.2",
    "@babel/preset-env": "7.2.0",
    "@babel/preset-typescript": "^7.1.0",
    "@babel/register": "^7.0.0",
    "arraybuffer-equal": "^1.0.4",
    "babel-loader": "8.0.4",
    "chai": "4.2.0",
    "chromedriver": "^2.38.3",
>>>>>>> 29ad34d0
    "esdoc": "^1.1.0",
    "esdoc-standard-plugin": "^1.0.0",
    "eslint": "^4.13.1",
    "eslint-config-standard": "^11.0.0",
    "eslint-plugin-import": "^2.9.0",
    "eslint-plugin-mocha": "^5.2.1",
    "eslint-plugin-node": "^6.0.1",
    "eslint-plugin-promise": "^3.6.0",
    "eslint-plugin-standard": "^3.0.1",
<<<<<<< HEAD
    "git-commit-info": "^1.0.0",
    "git-tag-version": "^1.2.0",
    "http-server": "^0.11.0",
    "husky": "^0.14.3",
    "istanbul-instrumenter-loader": "^3.0.1",
    "karma": "^3.1.1",
    "karma-chrome-launcher": "^2.2.0",
    "karma-coverage-istanbul-reporter": "^2.0.4",
    "karma-mocha": "^1.3.0",
    "karma-mocha-reporter": "^2.2.3",
=======
    "eslint-plugin-typescript": "^0.12.0",
    "http-server": "^0.11.0",
    "husky": "^0.14.3",
    "istanbul-instrumenter-loader": "^3.0.1",
    "karma": "3.1.3",
    "karma-chrome-launcher": "^2.2.0",
    "karma-coverage-istanbul-reporter": "2.0.4",
    "karma-mocha": "^1.3.0",
    "karma-mocha-reporter": "^2.2.5",
>>>>>>> 29ad34d0
    "karma-sinon": "^1.0.5",
    "karma-sinon-chai": "^2.0.2",
    "karma-sourcemap-loader": "^0.3.7",
    "karma-webpack": "^3.0.5",
    "mocha": "^5.2.0",
<<<<<<< HEAD
    "mversion": "^1.10.1",
    "selenium-webdriver": "^3.1.0",
    "sinon": "^7.1.1",
    "sinon-chai": "^3.2.0",
    "webpack": "^4.19.1",
    "webpack-cli": "^3.1.2",
    "webpack-dev-server": "^2.7.1",
    "webworkify-webpack": "git+ssh://git@github.com:johnBartos/webworkify-webpack.git#refs/heads/master"
=======
    "netlify-cli": "^2.5.1",
    "selenium-webdriver": "^3.1.0",
    "sinon": "7.1.1",
    "sinon-chai": "3.3.0",
    "typescript": "^3.3.1",
    "typescript-eslint-parser": "^21.0.2",
    "webpack": "^4.27.1",
    "webpack-cli": "^3.1.2",
    "webpack-dev-server": "^3.1.4",
    "webpack-merge": "^4.2.1",
    "webworkify-webpack": "johnBartos/webworkify-webpack#refs/heads/master"
>>>>>>> 29ad34d0
  }
}<|MERGE_RESOLUTION|>--- conflicted
+++ resolved
@@ -13,13 +13,6 @@
     "url": "https://github.com/video-dev/hls.js/issues"
   },
   "main": "./dist/hls.js",
-<<<<<<< HEAD
-  "scripts": {
-    "build": "webpack",
-    "build:watch": "webpack --env.debug --watch",
-    "build:release": "yarn build && yarn test && git add dist/* && git commit -m 'Update dist' && yarn docs:release",
-    "commit:release": "yarn build:release && git add dist/* && git commit -m 'update dist'",
-=======
   "publishConfig": {
     "access": "public"
   },
@@ -28,7 +21,6 @@
     "build:debug": "webpack --progress --env.debug",
     "build:watch": "webpack --progress --env.debug --watch",
     "build:types": "tsc --emitDeclarationOnly",
->>>>>>> 29ad34d0
     "dev": "webpack-dev-server --progress --env.debug --port 8000",
     "docs": "esdoc",
     "lint": "eslint src/ && eslint tests/",
@@ -49,15 +41,6 @@
     "url-toolkit": "^2.1.2"
   },
   "devDependencies": {
-<<<<<<< HEAD
-    "babel-core": "^6.25.0",
-    "babel-loader": "^7.1.1",
-    "babel-preset-env": "^1.7.0",
-    "babel-register": "^6.24.0",
-    "chai": "^4.2.0",
-    "chromedriver": "^2.38.3",
-    "cross-env": "^5.0.2",
-=======
     "@babel/core": "7.2.0",
     "@babel/helper-module-imports": "7.0.0",
     "@babel/plugin-proposal-class-properties": "^7.3.0",
@@ -69,7 +52,6 @@
     "babel-loader": "8.0.4",
     "chai": "4.2.0",
     "chromedriver": "^2.38.3",
->>>>>>> 29ad34d0
     "esdoc": "^1.1.0",
     "esdoc-standard-plugin": "^1.0.0",
     "eslint": "^4.13.1",
@@ -79,18 +61,6 @@
     "eslint-plugin-node": "^6.0.1",
     "eslint-plugin-promise": "^3.6.0",
     "eslint-plugin-standard": "^3.0.1",
-<<<<<<< HEAD
-    "git-commit-info": "^1.0.0",
-    "git-tag-version": "^1.2.0",
-    "http-server": "^0.11.0",
-    "husky": "^0.14.3",
-    "istanbul-instrumenter-loader": "^3.0.1",
-    "karma": "^3.1.1",
-    "karma-chrome-launcher": "^2.2.0",
-    "karma-coverage-istanbul-reporter": "^2.0.4",
-    "karma-mocha": "^1.3.0",
-    "karma-mocha-reporter": "^2.2.3",
-=======
     "eslint-plugin-typescript": "^0.12.0",
     "http-server": "^0.11.0",
     "husky": "^0.14.3",
@@ -100,22 +70,11 @@
     "karma-coverage-istanbul-reporter": "2.0.4",
     "karma-mocha": "^1.3.0",
     "karma-mocha-reporter": "^2.2.5",
->>>>>>> 29ad34d0
     "karma-sinon": "^1.0.5",
     "karma-sinon-chai": "^2.0.2",
     "karma-sourcemap-loader": "^0.3.7",
     "karma-webpack": "^3.0.5",
     "mocha": "^5.2.0",
-<<<<<<< HEAD
-    "mversion": "^1.10.1",
-    "selenium-webdriver": "^3.1.0",
-    "sinon": "^7.1.1",
-    "sinon-chai": "^3.2.0",
-    "webpack": "^4.19.1",
-    "webpack-cli": "^3.1.2",
-    "webpack-dev-server": "^2.7.1",
-    "webworkify-webpack": "git+ssh://git@github.com:johnBartos/webworkify-webpack.git#refs/heads/master"
-=======
     "netlify-cli": "^2.5.1",
     "selenium-webdriver": "^3.1.0",
     "sinon": "7.1.1",
@@ -127,6 +86,5 @@
     "webpack-dev-server": "^3.1.4",
     "webpack-merge": "^4.2.1",
     "webworkify-webpack": "johnBartos/webworkify-webpack#refs/heads/master"
->>>>>>> 29ad34d0
   }
 }